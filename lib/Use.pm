--- conflicted
+++ resolved
@@ -7,11 +7,7 @@
 use subs qw();
 use vars qw($VERSION);
 
-<<<<<<< HEAD
-$VERSION = '0.14';
-=======
 $VERSION = '0.16';
->>>>>>> 69d4bce7
 
 =head1 NAME
 
