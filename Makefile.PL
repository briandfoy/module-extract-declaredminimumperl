require 5.010;
use strict;
use warnings;
<<<<<<< HEAD
=======

>>>>>>> a37994c7

my $github    = 'https://github.com/briandfoy/';
my $main_file = 'lib/';

my %WriteMakefile = (
<<<<<<< HEAD
	'NAME'	       => 'Module::Extract::DeclaredMinimumPerl',
	'ABSTRACT_FROM' => $main_file,
	'VERSION_FROM' => 'lib/Module/Extract/DeclaredMinimumPerl.pm',
	'LICENSE'      => 'perl',
	'AUTHOR'       => 'brian d foy <bdfoy@cpan.org>',
=======
	'NAME'	        => 'Module::Extract::DeclaredMinimumPerl',
	'ABSTRACT_FROM' => $main_file,
	'VERSION_FROM'  => $main_file,
	'LICENSE'       => 'perl',
	'AUTHOR'        => 'brian d foy <bdfoy@cpan.org>',
>>>>>>> a37994c7
	
	'PREREQ_PM'    => {
		'feature'              => '0',
		'PPI'                  => '0',
		'Test::More'           => '0',
		'Test::Output'         => '0',
		'version'              => '0',
		},

	(
	$ExtUtils::MakeMaker::VERSION ge '6.48' ? 
		(
		MIN_PERL_VERSION => 5.006,

		META_MERGE       => {
			resources => {
				repository => 'git://github.com/briandfoy/module-extract-declaredminimumperl.git',
				},
			keywords => [ qw( ppi parsing static-analysis modules ) ],
			no_index => {
				dir       => [ qw(corpus) ],
				directory => [ qw(corpus) ],
				},
			},
	 	) 
	 	: 
	 	()
	 ),

	clean  => { FILES    => q|Module-Extract-DeclaredMinimumPerl-*| },

	);

sub arguments { \%WriteMakefile }

do_it() unless caller;
sub do_it {
	require File::Spec;
	my $MM ='ExtUtils::MakeMaker';
	my $MM_version =
		eval{ "$MM " . $WriteMakefile{'CONFIGURE_REQUIRES'}{'ExtUtils::MakeMaker'} }
			//
		"$MM 6.64";
	eval "use $MM_version";
	eval "use Test::Manifest 1.21" 
		if -e File::Spec->catfile( qw(t test_manifest) );
	WriteMakefile( %WriteMakefile );
	}


no warnings;
__PACKAGE__;<|MERGE_RESOLUTION|>--- conflicted
+++ resolved
@@ -1,28 +1,16 @@
 require 5.010;
 use strict;
 use warnings;
-<<<<<<< HEAD
-=======
-
->>>>>>> a37994c7
 
 my $github    = 'https://github.com/briandfoy/';
 my $main_file = 'lib/';
 
 my %WriteMakefile = (
-<<<<<<< HEAD
-	'NAME'	       => 'Module::Extract::DeclaredMinimumPerl',
-	'ABSTRACT_FROM' => $main_file,
-	'VERSION_FROM' => 'lib/Module/Extract/DeclaredMinimumPerl.pm',
-	'LICENSE'      => 'perl',
-	'AUTHOR'       => 'brian d foy <bdfoy@cpan.org>',
-=======
 	'NAME'	        => 'Module::Extract::DeclaredMinimumPerl',
 	'ABSTRACT_FROM' => $main_file,
 	'VERSION_FROM'  => $main_file,
 	'LICENSE'       => 'perl',
 	'AUTHOR'        => 'brian d foy <bdfoy@cpan.org>',
->>>>>>> a37994c7
 	
 	'PREREQ_PM'    => {
 		'feature'              => '0',
